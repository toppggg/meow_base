
"""
This file contains definitions for a MEOW pattern based off of file events, 
along with an appropriate monitor for said events.

Author(s): David Marchant
"""
import glob
import threading
import sys
import os

from copy import deepcopy
from fnmatch import translate
from re import match
from time import time, sleep
from typing import Any, Union, Dict, List
from watchdog.observers import Observer
from watchdog.events import PatternMatchingEventHandler

from meow_base.core.base_recipe import BaseRecipe
from meow_base.core.base_monitor import BaseMonitor
from meow_base.core.base_pattern import BasePattern
from meow_base.core.base_rule import BaseRule
from meow_base.core.correctness.validation import check_type, valid_string, \
    valid_dict, valid_list, valid_dir_path
from meow_base.core.correctness.vars import VALID_RECIPE_NAME_CHARS, \
    VALID_VARIABLE_NAME_CHARS, FILE_EVENTS, FILE_CREATE_EVENT, \
    FILE_MODIFY_EVENT, FILE_MOVED_EVENT, DEBUG_INFO, \
    FILE_RETROACTIVE_EVENT, SHA256, VALID_PATH_CHARS, FILE_CLOSED_EVENT
from meow_base.functionality.debug import setup_debugging, print_debug
from meow_base.functionality.hashing import get_file_hash
from meow_base.functionality.meow import create_rule, create_watchdog_event

# Events that are monitored by default
_DEFAULT_MASK = [
    FILE_CREATE_EVENT,
    FILE_MODIFY_EVENT,
    FILE_MOVED_EVENT,
    FILE_RETROACTIVE_EVENT,
    FILE_CLOSED_EVENT
]

class FileEventPattern(BasePattern):
    # The path at which events will trigger this pattern
    triggering_path:str
    # The variable name given to the triggering file within recipe code
    triggering_file:str
    # Which types of event the pattern responds to
    event_mask:List[str]
    def __init__(self, name:str, triggering_path:str, recipe:str, 
            triggering_file:str, event_mask:List[str]=_DEFAULT_MASK, 
            parameters:Dict[str,Any]={}, outputs:Dict[str,Any]={}, 
            sweep:Dict[str,Any]={}):
        """FileEventPattern Constructor. This is used to match against file 
        system events, as caught by the python watchdog module."""
        super().__init__(name, recipe, parameters, outputs, sweep)
        self._is_valid_triggering_path(triggering_path)
        self.triggering_path = triggering_path
        self._is_valid_triggering_file(triggering_file)
        self.triggering_file = triggering_file
        self._is_valid_event_mask(event_mask)
        self.event_mask = event_mask

    def _is_valid_triggering_path(self, triggering_path:str)->None:
        """Validation check for 'triggering_path' variable from main 
        constructor."""
        valid_string(triggering_path, VALID_PATH_CHARS+'*', min_length=1)
        if len(triggering_path) < 1:
            raise ValueError (
                f"triggiering path '{triggering_path}' is too short. " 
                "Minimum length is 1"
        )

    def _is_valid_triggering_file(self, triggering_file:str)->None:
        """Validation check for 'triggering_file' variable from main 
        constructor."""
        valid_string(triggering_file, VALID_VARIABLE_NAME_CHARS)

    def _is_valid_recipe(self, recipe:str)->None:
        """Validation check for 'recipe' variable from main constructor. 
        Called within parent BasePattern constructor."""
        valid_string(recipe, VALID_RECIPE_NAME_CHARS)

    def _is_valid_parameters(self, parameters:Dict[str,Any])->None:
        """Validation check for 'parameters' variable from main constructor. 
        Called within parent BasePattern constructor."""
        valid_dict(parameters, str, Any, strict=False, min_length=0)
        for k in parameters.keys():
            valid_string(k, VALID_VARIABLE_NAME_CHARS)

    def _is_valid_output(self, outputs:Dict[str,str])->None:
        """Validation check for 'output' variable from main constructor. 
        Called within parent BasePattern constructor."""
        valid_dict(outputs, str, str, strict=False, min_length=0)
        for k in outputs.keys():
            valid_string(k, VALID_VARIABLE_NAME_CHARS)

    def _is_valid_event_mask(self, event_mask)->None:
        """Validation check for 'event_mask' variable from main constructor."""
        valid_list(event_mask, str, min_length=1)
        for mask in event_mask:
            if mask not in FILE_EVENTS:
                raise ValueError(f"Invalid event mask '{mask}'. Valid are: "
                    f"{FILE_EVENTS}")

    def _is_valid_sweep(self, sweep: Dict[str,Union[int,float,complex]]) -> None:
        """Validation check for 'sweep' variable from main constructor."""
        return super()._is_valid_sweep(sweep)


class WatchdogMonitor(BaseMonitor):
    # A handler object, to catch events
    event_handler:PatternMatchingEventHandler
    # The watchdog observer object
    monitor:Observer
    # The base monitored directory
    base_dir:str
    # Config option, above which debug messages are ignored
    debug_level:int
    # Where print messages are sent
    _print_target:Any
    #A lock to solve race conditions on '_patterns'
    _patterns_lock:threading.Lock
    #A lock to solve race conditions on '_recipes'
    _recipes_lock:threading.Lock
    #A lock to solve race conditions on '_rules'
    _rules_lock:threading.Lock

    def __init__(self, base_dir:str, patterns:Dict[str,FileEventPattern], 
            recipes:Dict[str,BaseRecipe], autostart=False, settletime:int=1, 
            print:Any=sys.stdout, logging:int=0)->None:
        """WatchdogEventHandler Constructor. This uses the watchdog module to 
        monitor a directory and all its sub-directories. Watchdog will provide 
        the monitor with an caught events, with the monitor comparing them 
        against its rules, and informing the runner of match."""
        super().__init__(patterns, recipes)
        self._is_valid_base_dir(base_dir)
        self.base_dir = base_dir
        check_type(settletime, int, hint="WatchdogMonitor.settletime")
        self._print_target, self.debug_level = setup_debugging(print, logging)       
        self._patterns_lock = threading.Lock()
        self._recipes_lock = threading.Lock()
        self._rules_lock = threading.Lock()
        self.event_handler = WatchdogEventHandler(self, settletime=settletime)
        self.monitor = Observer()
        self.monitor.schedule(
            self.event_handler,
            self.base_dir,
            recursive=True
        )
        print_debug(self._print_target, self.debug_level, 
            "Created new WatchdogMonitor instance", DEBUG_INFO)

        if autostart:
            self.start()

    def start(self)->None:
        """Function to start the monitor."""
        print_debug(self._print_target, self.debug_level, 
            "Starting WatchdogMonitor", DEBUG_INFO)
        self._apply_retroactive_rules()
        self.monitor.start()

    def stop(self)->None:
        """Function to stop the monitor."""
        print_debug(self._print_target, self.debug_level, 
            "Stopping WatchdogMonitor", DEBUG_INFO)
        self.monitor.stop()

    def match(self, event)->None:
        """Function to determine if a given event matches the current rules."""
        src_path = event.src_path

        prepend = "dir_" if event.is_directory else "file_" 
        event_types = [prepend+i for i in event.event_type]

        # Remove the base dir from the path as trigger paths are given relative
        # to that
        handle_path = src_path.replace(self.base_dir, '', 1)
        # Also remove leading slashes, so we don't go off of the root directory
        while handle_path.startswith(os.path.sep):
            handle_path = handle_path[1:]

        self._rules_lock.acquire()
        try:
            for rule in self._rules.values():
                
                # Skip events not within the event mask
                if any(i in event_types for i in rule.pattern.event_mask) \
                        != True:
                    continue
                                
                # Use regex to match event paths against rule paths
                target_path = rule.pattern.triggering_path
                recursive_regexp = translate(target_path)
<<<<<<< HEAD
                direct_regexp = recursive_regexp.replace(
                    '.*', '[^'+ os.path.sep + os.path.sep +']*')
=======
                if os.name == 'nt':
                    direct_regexp = recursive_regexp.replace(
                        '.*', '[^'+ os.path.sep + os.path.sep +']*')
                else:
                    direct_regexp = recursive_regexp.replace(
                        '.*', '[^'+ os.path.sep +']*')
>>>>>>> 9547df76
                recursive_hit = match(recursive_regexp, handle_path)
                direct_hit = match(direct_regexp, handle_path)

                # If matched, the create a watchdog event
                if direct_hit or recursive_hit:
                    meow_event = create_watchdog_event(
                        event.src_path,
                        rule,
                        self.base_dir,
                        get_file_hash(event.src_path, SHA256) 
                    )
                    print_debug(self._print_target, self.debug_level,  
                        f"Event at {src_path} hit rule {rule.name}", 
                        DEBUG_INFO)
                    # Send the event to the runner
                    self.to_runner.send(meow_event)

        except Exception as e:
            self._rules_lock.release()
            raise e

        self._rules_lock.release()

    def add_pattern(self, pattern:FileEventPattern)->None:
        """Function to add a pattern to the current definitions. Any rules 
        that can be possibly created from that pattern will be automatically 
        created."""
        check_type(pattern, FileEventPattern, hint="add_pattern.pattern")
        self._patterns_lock.acquire()
        try:
            if pattern.name in self._patterns:
                raise KeyError(f"An entry for Pattern '{pattern.name}' "
                    "already exists. Do you intend to update instead?")
            self._patterns[pattern.name] = pattern
        except Exception as e:
            self._patterns_lock.release()
            raise e            
        self._patterns_lock.release()

        self._identify_new_rules(new_pattern=pattern)

    def update_pattern(self, pattern:FileEventPattern)->None:
        """Function to update a pattern in the current definitions. Any rules 
        created from that pattern will be automatically updated."""
        check_type(pattern, FileEventPattern, hint="update_pattern.pattern")
        self.remove_pattern(pattern.name)
        self.add_pattern(pattern)

    def remove_pattern(self, pattern: Union[str,FileEventPattern])->None:
        """Function to remove a pattern from the current definitions. Any rules 
        that will be no longer valid will be automatically removed."""
        check_type(
            pattern, 
            str, 
            alt_types=[FileEventPattern], 
            hint="remove_pattern.pattern"
        )
        lookup_key = pattern
        if isinstance(lookup_key, FileEventPattern):
            lookup_key = pattern.name
        self._patterns_lock.acquire()
        try:
            if lookup_key not in self._patterns:
                raise KeyError(f"Cannot remote Pattern '{lookup_key}' as it "
                    "does not already exist")
            self._patterns.pop(lookup_key)
        except Exception as e:
            self._patterns_lock.release()
            raise e 
        self._patterns_lock.release()

        if isinstance(pattern, FileEventPattern):
            self._identify_lost_rules(lost_pattern=pattern.name)
        else:
            self._identify_lost_rules(lost_pattern=pattern)
        
    def get_patterns(self)->Dict[str,FileEventPattern]:
        """Function to get a dict of the currently defined patterns of the 
        monitor. Note that the result is deep-copied, and so can be manipulated
        without directly manipulating the internals of the monitor."""
        to_return = {}
        self._patterns_lock.acquire()
        try:
            to_return = deepcopy(self._patterns)
        except Exception as e:
            self._patterns_lock.release()
            raise e
        self._patterns_lock.release()
        return to_return

    def add_recipe(self, recipe: BaseRecipe)->None:
        """Function to add a recipe to the current definitions. Any rules 
        that can be possibly created from that recipe will be automatically 
        created."""
        check_type(recipe, BaseRecipe, hint="add_recipe.recipe")
        self._recipes_lock.acquire()
        try:
            if recipe.name in self._recipes:
                raise KeyError(f"An entry for Recipe '{recipe.name}' already "
                    "exists. Do you intend to update instead?")
            self._recipes[recipe.name] = recipe
        except Exception as e:
            self._recipes_lock.release()
            raise e
        self._recipes_lock.release()

        self._identify_new_rules(new_recipe=recipe)

    def update_recipe(self, recipe: BaseRecipe)->None:
        """Function to update a recipe in the current definitions. Any rules 
        created from that recipe will be automatically updated."""
        check_type(recipe, BaseRecipe, hint="update_recipe.recipe")
        self.remove_recipe(recipe.name)
        self.add_recipe(recipe)
    
    def remove_recipe(self, recipe:Union[str,BaseRecipe])->None:
        """Function to remove a recipe from the current definitions. Any rules 
        that will be no longer valid will be automatically removed."""
        check_type(
            recipe, 
            str, 
            alt_types=[BaseRecipe], 
            hint="remove_recipe.recipe"
        )
        lookup_key = recipe
        if isinstance(lookup_key, BaseRecipe):
            lookup_key = recipe.name
        self._recipes_lock.acquire()
        try:
            # Check that recipe has not already been deleted
            if lookup_key not in self._recipes:
                raise KeyError(f"Cannot remote Recipe '{lookup_key}' as it "
                    "does not already exist")
            self._recipes.pop(lookup_key)
        except Exception as e:
            self._recipes_lock.release()
            raise e
        self._recipes_lock.release()

        if isinstance(recipe, BaseRecipe):
            self._identify_lost_rules(lost_recipe=recipe.name)
        else:
            self._identify_lost_rules(lost_recipe=recipe)

    def get_recipes(self)->Dict[str,BaseRecipe]:
        """Function to get a dict of the currently defined recipes of the 
        monitor. Note that the result is deep-copied, and so can be manipulated
        without directly manipulating the internals of the monitor."""
        to_return = {}
        self._recipes_lock.acquire()
        try:
            to_return = deepcopy(self._recipes)
        except Exception as e:
            self._recipes_lock.release()
            raise e
        self._recipes_lock.release()
        return to_return
    
    def get_rules(self)->Dict[str,BaseRule]:
        """Function to get a dict of the currently defined rules of the 
        monitor. Note that the result is deep-copied, and so can be manipulated
        without directly manipulating the internals of the monitor."""
        to_return = {}
        self._rules_lock.acquire()
        try:
            to_return = deepcopy(self._rules)
        except Exception as e:
            self._rules_lock.release()
            raise e
        self._rules_lock.release()
        return to_return

    def _identify_new_rules(self, new_pattern:FileEventPattern=None, 
            new_recipe:BaseRecipe=None)->None:
        """Function to determine if a new rule can be created given a new 
        pattern or recipe, in light of other existing patterns or recipes in 
        the monitor."""

        if new_pattern:
            self._patterns_lock.acquire()
            self._recipes_lock.acquire()
            try:
                # Check in case pattern has been deleted since function called
                if new_pattern.name not in self._patterns:
                    self._patterns_lock.release()
                    self._recipes_lock.release()
                    return
                # If pattern specifies recipe that already exists, make a rule
                if new_pattern.recipe in self._recipes:
                    self._create_new_rule(
                        new_pattern,
                        self._recipes[new_pattern.recipe],
                    )
            except Exception as e:
                self._patterns_lock.release()
                self._recipes_lock.release()
                raise e
            self._patterns_lock.release()
            self._recipes_lock.release()

        if new_recipe:
            self._patterns_lock.acquire()
            self._recipes_lock.acquire()
            try:
                # Check in case recipe has been deleted since function called
                if new_recipe.name not in self._recipes:
                    self._patterns_lock.release()
                    self._recipes_lock.release()
                    return
                # If recipe is specified by existing pattern, make a rule
                for pattern in self._patterns.values():
                    if pattern.recipe == new_recipe.name:
                        self._create_new_rule(
                            pattern,
                            new_recipe,
                        )
            except Exception as e:
                self._patterns_lock.release()
                self._recipes_lock.release()
                raise e
            self._patterns_lock.release()
            self._recipes_lock.release()

    def _identify_lost_rules(self, lost_pattern:str=None, 
            lost_recipe:str=None)->None:
        """Function to remove rules that should be deleted in response to a 
        pattern or recipe having been deleted."""
        to_delete = []
        self._rules_lock.acquire()
        try:
            # Identify any offending rules
            for name, rule in self._rules.items():
                if lost_pattern and rule.pattern.name == lost_pattern:
                    to_delete.append(name)
                if lost_recipe and rule.recipe.name == lost_recipe:
                    to_delete.append(name)
            # Now delete them
            for delete in to_delete:
                if delete in self._rules.keys():
                    self._rules.pop(delete)
        except Exception as e:
            self._rules_lock.release()
            raise e
        self._rules_lock.release()

    def _create_new_rule(self, pattern:FileEventPattern, 
            recipe:BaseRecipe)->None:
        """Function to create a new rule from a given pattern and recipe. This 
        will only be called to create rules at runtime, as rules are 
        automatically created at initialisation using the  same 'create_rule' 
        function called here."""
        rule = create_rule(pattern, recipe)
        self._rules_lock.acquire()
        try:
            if rule.name in self._rules:
                raise KeyError("Cannot create Rule with name of "
                    f"'{rule.name}' as already in use")
            self._rules[rule.name] = rule
        except Exception as e:
            self._rules_lock.release()
            raise e
        self._rules_lock.release()

        self._apply_retroactive_rule(rule)
        
    def _is_valid_base_dir(self, base_dir:str)->None:
        """Validation check for 'base_dir' variable from main constructor. Is 
        automatically called during initialisation."""
        valid_dir_path(base_dir, must_exist=True)

    def _is_valid_patterns(self, patterns:Dict[str,FileEventPattern])->None:
        """Validation check for 'patterns' variable from main constructor. Is 
        automatically called during initialisation."""
        valid_dict(patterns, str, FileEventPattern, min_length=0, strict=False)

    def _is_valid_recipes(self, recipes:Dict[str,BaseRecipe])->None:
        """Validation check for 'recipes' variable from main constructor. Is 
        automatically called during initialisation."""
        valid_dict(recipes, str, BaseRecipe, min_length=0, strict=False)

    def _apply_retroactive_rules(self)->None:
        """Function to determine if any rules should be applied to the existing 
        file structure, were the file structure created/modified now."""
        for rule in self._rules.values():
            self._apply_retroactive_rule(rule)

    def _apply_retroactive_rule(self, rule:BaseRule)->None:
        """Function to determine if a rule should be applied to the existing 
        file structure, were the file structure created/modified now."""
        self._rules_lock.acquire()
        try:
            # Check incase rule deleted since this function first called
            if rule.name not in self._rules:
                self._rules_lock.release()
                return

            if FILE_RETROACTIVE_EVENT in rule.pattern.event_mask:
                # Determine what paths are potentially triggerable and gather
                # files at those paths
                testing_path = os.path.join(
                    self.base_dir, rule.pattern.triggering_path)

                globbed = glob.glob(testing_path)

                # For each file create a fake event.
                for globble in globbed:

                    meow_event = create_watchdog_event(
                        globble,
                        rule,
                        self.base_dir,
                        get_file_hash(globble, SHA256)
                    )
                    print_debug(self._print_target, self.debug_level,  
                        f"Retroactive event for file at at {globble} hit rule "
                        f"{rule.name}", DEBUG_INFO)
                    # Send it to the runner
                    self.to_runner.send(meow_event)

        except Exception as e:
            self._rules_lock.release()
            raise e
        self._rules_lock.release()


class WatchdogEventHandler(PatternMatchingEventHandler):
    # The monitor class running this handler
    monitor:WatchdogMonitor
    # A time to wait per event path, during which extra events are discared
    _settletime:int
    # TODO clean this struct occasionally
    # A Dict of recent job timestamps
    _recent_jobs:Dict[str, Any]
    # A lock to solve race conditions on '_recent_jobs'
    _recent_jobs_lock:threading.Lock
    def __init__(self, monitor:WatchdogMonitor, settletime:int=1):
        """WatchdogEventHandler Constructor. This inherits from watchdog 
        PatternMatchingEventHandler, and is used to catch events, then filter 
        out excessive events at the same location."""
        super().__init__()
        self.monitor = monitor
        self._settletime = settletime
        self._recent_jobs = {}
        self._recent_jobs_lock = threading.Lock()

    def threaded_handler(self, event):
        """Function to determine if the given event shall be sent on to the 
        monitor. After each event we wait for '_settletime', to catch 
        subsequent events at the same location, so as to not swamp the system 
        with repeated events."""
 
        self._recent_jobs_lock.acquire()
        try:
            if event.src_path in self._recent_jobs: 
                if event.time_stamp > self._recent_jobs[event.src_path][0]:
                    self._recent_jobs[event.src_path][0] = event.time_stamp
                    self._recent_jobs[event.src_path][1].add(event.event_type)
                else:
                    self._recent_jobs_lock.release()
                    return
            else:
                self._recent_jobs[event.src_path] = \
                    [event.time_stamp, {event.event_type}]

            # If we have a closed event then short-cut the wait and send event
            # immediately        
            if event.event_type == FILE_CLOSED_EVENT:
                self.monitor.match(event)
                self._recent_jobs_lock.release()
                return

        except Exception as ex:
            self._recent_jobs_lock.release()
            raise Exception(ex)
        self._recent_jobs_lock.release()

        sleep(self._settletime)

        self._recent_jobs_lock.acquire()
        try:
            if event.src_path in self._recent_jobs \
                    and event.time_stamp < self._recent_jobs[event.src_path][0]:
                self._recent_jobs_lock.release()
                return
        except Exception as ex:
            self._recent_jobs_lock.release()
            raise Exception(ex)
        event.event_type = self._recent_jobs[event.src_path][1]
        self._recent_jobs_lock.release()

        self.monitor.match(event)

    def handle_event(self, event):
        """Handler function, called by all specific event functions. Will 
        attach a timestamp to the event immediately, and attempt to start a 
        threaded_handler so that the monitor can resume monitoring as soon as 
        possible."""
        event.time_stamp = time()

        waiting_for_threaded_resources = True
        while waiting_for_threaded_resources:
            try:
                worker = threading.Thread(
                    target=self.threaded_handler,
                    args=[event])
                worker.daemon = True
                worker.start()
                waiting_for_threaded_resources = False
            except threading.ThreadError:
                sleep(1)
    
    def on_created(self, event):
        """Function called when a file created event occurs."""
        self.handle_event(event)

    def on_modified(self, event):
        """Function called when a file modified event occurs."""
        self.handle_event(event)

    def on_moved(self, event):
        """Function called when a file moved event occurs."""
        self.handle_event(event)

    def on_deleted(self, event):
        """Function called when a file deleted event occurs."""
        self.handle_event(event)
    
    def on_closed(self, event):
        """Function called when a file closed event occurs."""
        self.handle_event(event)<|MERGE_RESOLUTION|>--- conflicted
+++ resolved
@@ -194,17 +194,12 @@
                 # Use regex to match event paths against rule paths
                 target_path = rule.pattern.triggering_path
                 recursive_regexp = translate(target_path)
-<<<<<<< HEAD
-                direct_regexp = recursive_regexp.replace(
-                    '.*', '[^'+ os.path.sep + os.path.sep +']*')
-=======
                 if os.name == 'nt':
                     direct_regexp = recursive_regexp.replace(
                         '.*', '[^'+ os.path.sep + os.path.sep +']*')
                 else:
                     direct_regexp = recursive_regexp.replace(
                         '.*', '[^'+ os.path.sep +']*')
->>>>>>> 9547df76
                 recursive_hit = match(recursive_regexp, handle_path)
                 direct_hit = match(direct_regexp, handle_path)
 
