
"""
This file contains a variety of constants used throughout the package. 
Constants specific to only one file should be stored there, and only shared 
here.

Author(s): David Marchant
"""
import os

from multiprocessing import Queue
from multiprocessing.connection import Connection
from inspect import signature

from typing import Union

# validation
CHAR_LOWERCASE = 'abcdefghijklmnopqrstuvwxyz'
CHAR_UPPERCASE = 'ABCDEFGHIJKLMNOPQRSTUVWXYZ'
CHAR_NUMERIC = '0123456789'

VALID_NAME_CHARS = CHAR_UPPERCASE + CHAR_LOWERCASE + CHAR_NUMERIC + "_-"

VALID_CONDUCTOR_NAME_CHARS = VALID_NAME_CHARS
VALID_HANDLER_NAME_CHARS = VALID_NAME_CHARS
VALID_MONITOR_NAME_CHARS = VALID_NAME_CHARS
VALID_RECIPE_NAME_CHARS = VALID_NAME_CHARS
VALID_PATTERN_NAME_CHARS = VALID_NAME_CHARS
VALID_RULE_NAME_CHARS = VALID_NAME_CHARS
VALID_VARIABLE_NAME_CHARS = CHAR_UPPERCASE + CHAR_LOWERCASE + CHAR_NUMERIC + "_"

VALID_JUPYTER_NOTEBOOK_FILENAME_CHARS = VALID_NAME_CHARS + "." + os.path.sep
VALID_JUPYTER_NOTEBOOK_EXTENSIONS = [".ipynb"]

VALID_PATH_CHARS = VALID_NAME_CHARS + "." + os.path.sep
VALID_TRIGGERING_PATH_CHARS = VALID_NAME_CHARS + ".*" + os.path.sep

VALID_CHANNELS = Union[Connection,Queue]

# hashing
HASH_BUFFER_SIZE = 65536
SHA256 = "sha256"

# meow events
EVENT_TYPE = "event_type"
EVENT_PATH = "event_path"
<<<<<<< HEAD
EVENT_RULE = "rule"
EVENT_ID = "event_id"
# Potential extentions that the visualizer should handle
# EVENT_TRACE = "trace" 
# EVENT_EXECUTE_TIME = "execute_time"

# watchdog events
EVENT_TYPE_WATCHDOG = "watchdog"
WATCHDOG_BASE = "monitor_base"
WATCHDOG_HASH = "file_hash"
=======
EVENT_RULE = "event_rule"
EVENT_TIME = "event_time"
>>>>>>> 933d568f

# inotify events
FILE_CREATE_EVENT = "file_created"
FILE_MODIFY_EVENT = "file_modified"
FILE_MOVED_EVENT = "file_moved"
FILE_CLOSED_EVENT = "file_closed"
FILE_DELETED_EVENT = "file_deleted"
FILE_RETROACTIVE_EVENT = "retroactive_file_event"
FILE_EVENTS = [
    FILE_CREATE_EVENT, 
    FILE_MODIFY_EVENT, 
    FILE_MOVED_EVENT, 
    FILE_CLOSED_EVENT, 
    FILE_DELETED_EVENT,
    FILE_RETROACTIVE_EVENT
]

DIR_CREATE_EVENT = "dir_created"
DIR_MODIFY_EVENT = "dir_modified"
DIR_MOVED_EVENT = "dir_moved"
DIR_DELETED_EVENT = "dir_deleted"
DIR_RETROACTIVE_EVENT = "retroactive_dir_event"
DIR_EVENTS = [
    DIR_CREATE_EVENT,
    DIR_MODIFY_EVENT,
    DIR_MOVED_EVENT,
    DIR_DELETED_EVENT,
    DIR_RETROACTIVE_EVENT
]

# runner defaults
DEFAULT_JOB_QUEUE_DIR = "job_queue"
DEFAULT_JOB_OUTPUT_DIR = "job_output"

# meow jobs
JOB_FILE = "job.sh"
JOB_TYPE = "job_type"
JOB_TYPE_BASH = "bash"
JOB_TYPE_PYTHON = "python"
JOB_TYPE_PAPERMILL = "papermill"
PYTHON_FUNC = "func"
BACKUP_JOB_ERROR_FILE = "ERROR.log"
JOB_TYPES = {
    JOB_TYPE_PAPERMILL: [
        "base.ipynb",
        "job.ipynb",
        "result.ipynb"
    ],
    JOB_TYPE_PYTHON: [
        "base.py",
        "job.py",
        "result.py"
    ],
    JOB_TYPE_BASH: [
        "base.sh",
        "job.sh",
        "result.sh"
    ]
}

# job definitions
JOB_ID = "id"
JOB_EVENT = "event"
JOB_PATTERN = "pattern"
JOB_RECIPE = "recipe"
JOB_RULE = "rule"
JOB_HASH = "hash"
JOB_STATUS = "status"
JOB_CREATE_TIME = "create"
JOB_START_TIME = "start"
JOB_END_TIME = "end"
JOB_ERROR = "error"
JOB_REQUIREMENTS = "requirements"
JOB_PARAMETERS = "parameters"

# job statuses
STATUS_CREATING = "creating"
STATUS_QUEUED = "queued"
STATUS_RUNNING = "running"
STATUS_SKIPPED = "skipped"
STATUS_FAILED = "failed"
STATUS_DONE = "done"

# job definition files
META_FILE = "job.yml"
PARAMS_FILE = "params.yml"

# Parameter sweep keys
SWEEP_START = "start"
SWEEP_STOP = "stop"
SWEEP_JUMP = "jump"

# debug printing levels
DEBUG_ERROR = 1
DEBUG_WARNING = 2
DEBUG_INFO = 3

# Locking
LOCK_EXT = ".lock"

# Viszualizer Var
TO_EVENT_QUEUE = "to_event_queue"
TO_HANDLER = "to_handler"
TO_JOB_QUEUE = "to_job_queue"
TO_CONDUCTOR = "to_conductor"
DEBUG = "debug"
DEBUG_JOB = "debug_job"
DEBUG_EVENT ="debug_event"

# debug message functions
def get_drt_imp_msg(base_class):
    return f"{base_class.__name__} may not be instantiated directly. " \
        f"Implement a child class."

def get_not_imp_msg(parent_class, class_function):
    return f"Children of the '{parent_class.__name__}' class must implement " \
        f"the '{class_function.__name__}({signature(class_function)})' " \
        "function"<|MERGE_RESOLUTION|>--- conflicted
+++ resolved
@@ -44,21 +44,8 @@
 # meow events
 EVENT_TYPE = "event_type"
 EVENT_PATH = "event_path"
-<<<<<<< HEAD
-EVENT_RULE = "rule"
-EVENT_ID = "event_id"
-# Potential extentions that the visualizer should handle
-# EVENT_TRACE = "trace" 
-# EVENT_EXECUTE_TIME = "execute_time"
-
-# watchdog events
-EVENT_TYPE_WATCHDOG = "watchdog"
-WATCHDOG_BASE = "monitor_base"
-WATCHDOG_HASH = "file_hash"
-=======
 EVENT_RULE = "event_rule"
 EVENT_TIME = "event_time"
->>>>>>> 933d568f
 
 # inotify events
 FILE_CREATE_EVENT = "file_created"
