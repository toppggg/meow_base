--- conflicted
+++ resolved
@@ -18,13 +18,8 @@
 EVENT_KEYS = {
     EVENT_TYPE: str,
     EVENT_PATH: str,
-<<<<<<< HEAD
-    EVENT_RULE: Rule,
-    # EVENT_TIME: datetime
-=======
     EVENT_TIME: float,
     EVENT_RULE: Rule
->>>>>>> 933d568f
 }
 
 # Required keys in job dict
